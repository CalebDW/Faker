--- conflicted
+++ resolved
@@ -5,128 +5,6 @@
 class PhoneNumber extends \Faker\Provider\PhoneNumber
 {
 
-<<<<<<< HEAD
-	protected static $landlineFormats = array('2###-####', '3###-####');
-
-	protected static $cellphoneFormats = array('7###-####', '8###-####', '9###-####');
-
-	/**
-	 * Extracted from http://portal.embratel.com.br/embratel/9-digito/ (point 11)
-	 */
-	protected static $ninthDigitAreaCodes = array(
-		11, 12, 13, 14, 15, 16, 17, 18, 19,
-		21, 22, 24, 27, 28,
-	);
-
-	/**
-	 * Generates a 2-digit area code not composed by zeroes.
-	 * @return string
-	 */
-	public function areaCode()
-	{
-		return static::randomDigitNotNull().static::randomDigitNotNull();
-	}
-
-	/**
-	 * Generates a 8/9-digit cellphone number without formatting characters.
-	 * @param bool $dash  [def: true] If it should return a formatted number or not.
-	 * @param bool $ninth [def: false] If the number should have a nine in the beginning or not.
-	 *                    If the generated number begins with 7 this is ignored.
-	 * @return string
-	 */
-	public static function cellphone($dash = true, $ninth = false)
-	{
-		$number = static::numerify(static::randomElement(static::$cellphoneFormats));
-
-		if ($ninth && $number[0] != 7)
-			$number = "9$number";
-
-		if (!$dash)
-			$number = strtr($number, array('-' => ''));
-
-		return $number;
-	}
-
-	/**
-	 * Generates an 8-digit landline number without formatting characters.
-	 * @param bool $dash [def: true] If it should return a formatted number or not.
-	 * @return string
-	 */
-	public static function landline($dash = true)
-	{
-		$number = static::numerify(static::randomElement(static::$landlineFormats));
-
-		if (!$dash)
-			$number = strtr($number, array('-' => ''));
-
-		return $number;
-	}
-
-	/**
-	 * Randomizes between cellphone and landline numbers.
-	 * @param bool $formatted [def: true] If it should return a formatted number or not.
-	 * @return mixed
-	 */
-	public static function phone($formatted = true)
-	{
-		return static::randomElement(array(
-			static::cellphone($formatted, false),
-			static::cellphone($formatted, true),
-			static::landline($formatted)
-		));
-	}
-
-	/**
-	 * Generates a complete phone number.
-	 * @param string $type      One of "landline" or "cellphone". Default: "landline" if invalid value is given.
-	 * @param bool   $formatted If the number should be formatted or not.
-	 * @return string
-	 */
-	protected static function anyPhoneNumber($type, $formatted)
-	{
-		$area   = static::areaCode();
-		$number = ($type == 'cellphone')?
-			static::cellphone($formatted, in_array($area, static::$ninthDigitAreaCodes)) :
-			static::landline($formatted);
-
-		return $formatted? "($area) $number" : $area.$number;
-	}
-
-	/**
-	 * Concatenates {@link areaCode} and {@link cellphone} into a national cellphone number. The ninth digit is
-	 * derived from the area code.
-	 * @param bool $formatted [def: true] If it should return a formatted number or not.
-	 * @return string
-	 */
-	public static function cellphoneNumber($formatted = true)
-	{
-		return static::anyPhoneNumber('cellphone', $formatted);
-	}
-
-	/**
-	 * Concatenates {@link areaCode} and {@link landline} into a national landline number.
-	 * @param bool $formatted [def: true] If it should return a formatted number or not.
-	 * @return string
-	 */
-	public static function landlineNumber($formatted = true)
-	{
-		return static::anyPhoneNumber('landline', $formatted);
-	}
-
-	/**
-	 * Randomizes between complete cellphone and landline numbers.
-	 * @param bool $formatted [def: true] If it should return a formatted number or not.
-	 * @return mixed
-	 */
-	public static function phoneNumber($formatted = true)
-	{
-		return static::randomElement(array(
-			static::cellphoneNumber($formatted, false),
-			static::cellphoneNumber($formatted, true),
-			static::landlineNumber($formatted)
-		));
-	}
-=======
     protected static $landlineFormats = array('2###-####', '3###-####');
 
     protected static $cellphoneFormats = array('7###-####', '8###-####', '9###-####');
@@ -261,5 +139,4 @@
         $method = static::randomElement(array('cellphoneNumber', 'landlineNumber'));
         return call_user_func("static::$method", false);
     }
->>>>>>> 6aeea1f2
 }