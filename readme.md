--- conflicted
+++ resolved
@@ -1122,13 +1122,9 @@
 
 // Generates an individual identification number
 echo $faker->individualIdentificationNumber; // "780322300455"
-<<<<<<< HEAD
 
 // Generates an individual identification number based on his/her birth date
 echo $faker->individualIdentificationNumber(new \DateTime('1999-03-01')); // "990301300455"
-
-=======
->>>>>>> 83b30987
 ```
 
 ### `Faker\Provider\ko_KR\Address`
