# Faker

Faker is a PHP library that generates fake data for you. Whether you need to bootstrap your database, create good-looking XML documents, fill-in your persistence to stress test it, or anonymize data taken from a production service, Faker is for you.

Faker is heavily inspired by Perl's [Data::Faker](http://search.cpan.org/~jasonk/Data-Faker-0.07/), and by ruby's [Faker](https://rubygems.org/gems/faker).

Faker requires PHP >= 5.3.3.

[![Monthly Downloads](https://poser.pugx.org/fzaninotto/faker/d/monthly.png)](https://packagist.org/packages/fzaninotto/faker) [![Build Status](https://secure.travis-ci.org/fzaninotto/Faker.png)](http://travis-ci.org/fzaninotto/Faker) [![SensioLabsInsight](https://insight.sensiolabs.com/projects/eceb78a9-38d4-4ad5-8b6b-b52f323e3549/mini.png)](https://insight.sensiolabs.com/projects/eceb78a9-38d4-4ad5-8b6b-b52f323e3549)

## Basic Usage

Use `Faker\Factory::create()` to create and initialize a faker generator, which can generate data by accessing properties named after the type of data you want.

```php
<?php
// require the Faker autoloader
require_once '/path/to/Faker/src/autoload.php';
// alternatively, use another PSR-0 compliant autoloader (like the Symfony2 ClassLoader for instance)

// use the factory to create a Faker\Generator instance
$faker = Faker\Factory::create();

// generate data by accessing properties
echo $faker->name;
  // 'Lucy Cechtelar';
echo $faker->address;
  // "426 Jordy Lodge
  // Cartwrightshire, SC 88120-6700"
echo $faker->text;
  // Sint velit eveniet. Rerum atque repellat voluptatem quia rerum. Numquam excepturi
  // beatae sint laudantium consequatur. Magni occaecati itaque sint et sit tempore. Nesciunt
  // amet quidem. Iusto deleniti cum autem ad quia aperiam.
  // A consectetur quos aliquam. In iste aliquid et aut similique suscipit. Consequatur qui
  // quaerat iste minus hic expedita. Consequuntur error magni et laboriosam. Aut aspernatur
  // voluptatem sit aliquam. Dolores voluptatum est.
  // Aut molestias et maxime. Fugit autem facilis quos vero. Eius quibusdam possimus est.
  // Ea quaerat et quisquam. Deleniti sunt quam. Adipisci consequatur id in occaecati.
  // Et sint et. Ut ducimus quod nemo ab voluptatum.
```

Even if this example shows a property access, each call to `$faker->name` yields a different (random) result. This is because Faker uses `__get()` magic, and forwards `Faker\Generator->$property` calls to `Faker\Generator->format($property)`.

```php
<?php
for ($i=0; $i < 10; $i++) {
  echo $faker->name, "\n";
}
  // Adaline Reichel
  // Dr. Santa Prosacco DVM
  // Noemy Vandervort V
  // Lexi O'Conner
  // Gracie Weber
  // Roscoe Johns
  // Emmett Lebsack
  // Keegan Thiel
  // Wellington Koelpin II
  // Ms. Karley Kiehn V
```

**Tip**: For a quick generation of fake data, you can also use Faker as a command line tool thanks to [faker-cli](https://github.com/bit3/faker-cli).

## Formatters

Each of the generator properties (like `name`, `address`, and `lorem`) are called "formatters". A faker generator has many of them, packaged in "providers". Here is a list of the bundled formatters in the default locale.

### `Faker\Provider\Base`

    randomDigit             // 7
    randomDigitNotNull      // 5
    randomNumber($nbDigits = NULL) // 79907610
    randomFloat($nbMaxDecimals = NULL, $min = 0, $max = NULL) // 48.8932
    numberBetween($min = 1000, $max = 9000) // 8567
    randomLetter            // 'b'
    randomElements($array = array ('a','b','c'), $count = 1) // array('c')
    randomElement($array = array ('a','b','c')) // 'b'
    shuffle('hello, world') // 'rlo,h eoldlw'
    shuffle(array(1, 2, 3)) // array(2, 1, 3)
    numerify('Hello ###') // 'Hello 609'
    lexify('Hello ???') // 'Hello wgt'
    bothify('Hello ##??') // 'Hello 42jz'
    asciify('Hello ***') // 'Hello R6+'
    regexify('[A-Z0-9._%+-]+@[A-Z0-9.-]+\.[A-Z]{2,4}'); // sm0@y8k96a.ej

### `Faker\Provider\Lorem`

    word                    // 'aut'
    words($nb = 3)          // array('porro', 'sed', 'magni')
    sentence($nbWords = 6)  // 'Sit vitae voluptas sint non voluptates.'
    sentences($nb = 3)      // array('Optio quos qui illo error.', 'Laborum vero a officia id corporis.', 'Saepe provident esse hic eligendi.')
    paragraph($nbSentences = 3) // 'Ut ab voluptas sed a nam. Sint autem inventore aut officia aut aut blanditiis. Ducimus eos odit amet et est ut eum.'
    paragraphs($nb = 3)     // array('Quidem ut sunt et quidem est accusamus aut. Fuga est placeat rerum ut. Enim ex eveniet facere sunt.', 'Aut nam et eum architecto fugit repellendus illo. Qui ex esse veritatis.', 'Possimus omnis aut incidunt sunt. Asperiores incidunt iure sequi cum culpa rem. Rerum exercitationem est rem.')
    text($maxNbChars = 200) // 'Fuga totam reiciendis qui architecto fugiat nemo. Consequatur recusandae qui cupiditate eos quod.'

### `Faker\Provider\en_US\Person`

    title($gender = null|'male'|'female')     // 'Ms.'
    titleMale                                 // 'Mr.'
    titleFemale                               // 'Ms.'
    suffix                                    // 'Jr.'
    name($gender = null|'male'|'female')      // 'Dr. Zane Stroman'
    firstName($gender = null|'male'|'female') // 'Maynard'
    firstNameMale                             // 'Maynard'
    firstNameFemale                           // 'Rachel'
    lastName                                  // 'Zulauf'

### `Faker\Provider\en_US\Address`

    cityPrefix              // 'Lake'
    secondaryAddress        // 'Suite 961'
    state                   // 'NewMexico'
    stateAbbr               // 'OH'
    citySuffix              // 'borough'
    streetSuffix            // 'Keys'
    buildingNumber          // '484'
    city                    // 'West Judge'
    streetName              // 'Keegan Trail'
    streetAddress           // '439 Karley Loaf Suite 897'
    postcode                // '17916'
    address                 // '8888 Cummings Vista Apt. 101, Susanbury, NY 95473'
    country                 // 'Falkland Islands (Malvinas)'
    latitude                // 77.147489
    longitude               // 86.211205

### `Faker\Provider\en_US\PhoneNumber`

    phoneNumber             // '132-149-0269x3767'

### `Faker\Provider\en_US\Company`

    catchPhrase             // 'Monitored regional contingency'
    bs                      // 'e-enable robust architectures'
    company                 // 'Bogan-Treutel'
    companySuffix           // 'and Sons'

### `Faker\Provider\en_US\Text`

    realText($maxNbChars = 200, $indexSize = 2) // "And yet I wish you could manage it?) 'And what are they made of?' Alice asked in a shrill, passionate voice. 'Would YOU like cats if you were never even spoke to Time!' 'Perhaps not,' Alice replied."

### `Faker\Provider\DateTime`

    unixTime($max = 'now')                // 58781813
    dateTime($max = 'now')                // DateTime('2008-04-25 08:37:17')
    dateTimeAD($max = 'now')              // DateTime('1800-04-29 20:38:49')
    iso8601($max = 'now')                 // '1978-12-09T10:10:29+0000'
    date($format = 'Y-m-d', $max = 'now') // '1979-06-09'
    time($format = 'H:i:s', $max = 'now') // '20:49:42'
    dateTimeBetween($startDate = '-30 years', $endDate = 'now') // DateTime('2003-03-15 02:00:49')
    dateTimeThisCentury($max = 'now')     // DateTime('1915-05-30 19:28:21')
    dateTimeThisDecade($max = 'now')      // DateTime('2007-05-29 22:30:48')
    dateTimeThisYear($max = 'now')        // DateTime('2011-02-27 20:52:14')
    dateTimeThisMonth($max = 'now')       // DateTime('2011-10-23 13:46:23')
    amPm($max = 'now')                    // 'pm'
    dayOfMonth($max = 'now')              // '04'
    dayOfWeek($max = 'now')               // 'Friday'
    month($max = 'now')                   // '06'
    monthName($max = 'now')               // 'January'
    year($max = 'now')                    // '1993'
    century                               // 'VI'
    timezone                              // 'Europe/Paris'

### `Faker\Provider\Internet`

    email                   // 'tkshlerin@collins.com'
    safeEmail               // 'king.alford@example.org'
    freeEmail               // 'bradley72@gmail.com'
    companyEmail            // 'russel.durward@mcdermott.org'
    freeEmailDomain         // 'yahoo.com'
    safeEmailDomain         // 'example.org'
    userName                // 'wade55'
    password                // 'k&|X+a45*2['
    domainName              // 'wolffdeckow.net'
    domainWord              // 'feeney'
    tld                     // 'biz'
    url                     // 'http://www.skilesdonnelly.biz/aut-accusantium-ut-architecto-sit-et.html'
    slug                    // 'aut-repellat-commodi-vel-itaque-nihil-id-saepe-nostrum'
    ipv4                    // '109.133.32.252'
    localIpv4               // '10.242.58.8'
    ipv6                    // '8e65:933d:22ee:a232:f1c1:2741:1f10:117c'
    macAddress              // '43:85:B7:08:10:CA'

### `Faker\Provider\UserAgent`

    userAgent              // 'Mozilla/5.0 (Windows CE) AppleWebKit/5350 (KHTML, like Gecko) Chrome/13.0.888.0 Safari/5350'
    chrome                 // 'Mozilla/5.0 (Macintosh; PPC Mac OS X 10_6_5) AppleWebKit/5312 (KHTML, like Gecko) Chrome/14.0.894.0 Safari/5312'
    firefox                // 'Mozilla/5.0 (X11; Linuxi686; rv:7.0) Gecko/20101231 Firefox/3.6'
    safari                 // 'Mozilla/5.0 (Macintosh; U; PPC Mac OS X 10_7_1 rv:3.0; en-US) AppleWebKit/534.11.3 (KHTML, like Gecko) Version/4.0 Safari/534.11.3'
    opera                  // 'Opera/8.25 (Windows NT 5.1; en-US) Presto/2.9.188 Version/10.00'
    internetExplorer       // 'Mozilla/5.0 (compatible; MSIE 7.0; Windows 98; Win 9x 4.90; Trident/3.0)'

### `Faker\Provider\Payment`

    creditCardType          // 'MasterCard'
    creditCardNumber        // '4485480221084675'
    creditCardExpirationDate // 04/13
    creditCardExpirationDateString // '04/13'
    creditCardDetails       // array('MasterCard', '4485480221084675', 'Aleksander Nowak', '04/13')
    swiftBicNumber          // RZTIAT22263

### `Faker\Provider\Color`

    hexcolor               // '#fa3cc2'
    rgbcolor               // '0,255,122'
    rgbColorAsArray        // array(0,255,122)
    rgbCssColor            // 'rgb(0,255,122)'
    safeColorName          // 'fuchsia'
    colorName              // 'Gainsbor'

### `Faker\Provider\File`

    fileExtension          // 'avi'
    mimeType               // 'video/x-msvideo'
    // Copy a random file from the source to the target directory and returns the fullpath or filename
    file($sourceDir = '/tmp', $targetDir = '/tmp') // '/path/to/targetDir/13b73edae8443990be1aa8f1a483bc27.jpg'
    file($sourceDir, $targetDir, false) // '13b73edae8443990be1aa8f1a483bc27.jpg'

### `Faker\Provider\Image`

    // Image generation provided by LoremPixel (http://lorempixel.com/)
    imageUrl($width = 640, $height = 480) // 'http://lorempixel.com/640/480/'
    imageUrl($width, $height, 'cats')     // 'http://lorempixel.com/800/600/cats/'
    image($dir = '/tmp', $width = 640, $height = 480) // '/tmp/13b73edae8443990be1aa8f1a483bc27.jpg'
    image($dir, $width, $height, 'cats')  // 'tmp/13b73edae8443990be1aa8f1a483bc27.jpg' it's a cat!

### `Faker\Provider\Uuid`

    uuid                   // '7e57d004-2b97-0e7a-b45f-5387367791cd'

### `Faker\Provider\Barcode`

    ean13          // '4006381333931'
    ean8           // '73513537'

### `Faker\Provider\Miscellaneous`

    boolean($chanceOfGettingTrue = 50) // true
    md5                     // 'de99a620c50f2990e87144735cd357e7'
    sha1                    // 'f08e7f04ca1a413807ebc47551a40a20a0b4de5c'
    sha256                  // '0061e4c60dac5c1d82db0135a42e00c89ae3a333e7c26485321f24348c7e98a5'
    locale                  // en_UK
    countryCode             // UK
    languageCode            // en
    currencyCode            // EUR

### `Faker\Provider\Biased`

    biasedNumberBetween($min, $max, $function) // 42

## Unique and Optional modifiers

Faker provides two special providers, `unique()` and `optional()`, to be called before any provider. `optional()` can be useful for seeding non-required fields, like a mobile telephone number; `unique()` is required to populate fields that cannot accept twice the same value, like primary identifiers.

```php
// unique() forces providers to return unique values
$values = array();
for ($i=0; $i < 10; $i++) {
  // get a random digit, but always a new one, to avoid duplicates
  $values []= $faker->unique()->randomDigit;
}
print_r($values); // [4, 1, 8, 5, 0, 2, 6, 9, 7, 3]

// providers with a limited range will throw an exception when no new unique value can be generated
$values = array();
try {
  for ($i=0; $i < 10; $i++) {
    $values []= $faker->unique()->randomDigitNotNull;
  }
} catch (\OverflowException $e) {
  echo "There are only 9 unique digits not null, Faker can't generate 10 of them!";
}

// you can reset the unique modifier for all providers by passing true as first argument
$faker->unique($reset = true)->randomDigitNotNull; // will not throw OverflowException since unique() was reset
// tip: unique() keeps one array of values per provider

// optional() sometimes bypasses the provider to return a default value instead (which defaults to NULL)
$values = array();
for ($i=0; $i < 10; $i++) {
  // get a random digit, but also null sometimes
  $values []= $faker->optional()->randomDigit;
}
print_r($values); // [1, 4, null, 9, 5, null, null, 4, 6, null]

// optional() accepts a weight argument to specify the probability of receiving the default value.
// 0 will always return the default value; 1 will always return the provider. Default weight is 0.5.
$faker->optional($weight = 0.1)->randomDigit; // 90% chance of NULL
$faker->optional($weight = 0.9)->randomDigit; // 10% chance of NULL

// optional() accepts a default argument to specify the default value to return.
// Defaults to NULL.
$faker->optional($weight = 0.5, $default = false)->randomDigit; // 50% chance of FALSE
$faker->optional($weight = 0.9, $default = 'abc')->word; // 10% chance of 'abc'
```

## Localization

`Faker\Factory` can take a locale as an argument, to return localized data. If no localized provider is found, the factory fallbacks to the default locale (en_EN).

```php
<?php
$faker = Faker\Factory::create('fr_FR'); // create a French faker
for ($i=0; $i < 10; $i++) {
  echo $faker->name, "\n";
}
  // Luce du Coulon
  // Auguste Dupont
  // Roger Le Voisin
  // Alexandre Lacroix
  // Jacques Humbert-Roy
  // Thérèse Guillet-Andre
  // Gilles Gros-Bodin
  // Amélie Pires
  // Marcel Laporte
  // Geneviève Marchal
```

You can check available Faker locales in the source code, [under the `Provider` directory](https://github.com/fzaninotto/Faker/tree/master/src/Faker/Provider). The localization of Faker is an ongoing process, for which we need your help. Don't hesitate to create localized providers to your own locale and submit a PR!

## Populating Entities Using an ORM or an ODM

Faker provides adapters for Object-Relational and Object-Document Mappers (currently, [Propel](http://www.propelorm.org), [Doctrine2](http://docs.doctrine-project.org/projects/doctrine-orm/en/latest/), [CakePHP](http://cakephp.org) and [Mandango](https://github.com/mandango/mandango) are supported). These adapters ease the population of databases through the Entity classes provided by an ORM library (or the population of document stores using Document classes provided by an ODM library).

To populate entities, create a new populator class (using a generator instance as parameter), then list the class and number of all the entities that must be generated. To launch the actual data population, call the `execute()` method.

Here is an example showing how to populate 5 `Author` and 10 `Book` objects:

```php
<?php
$generator = \Faker\Factory::create();
$populator = new Faker\ORM\Propel\Populator($generator);
$populator->addEntity('Author', 5);
$populator->addEntity('Book', 10);
$insertedPKs = $populator->execute();
```

The populator uses name and column type guessers to populate each column with relevant data. For instance, Faker populates a column named `first_name` using the `firstName` formatter, and a column with a `TIMESTAMP` type using the `dateTime` formatter. The resulting entities are therefore coherent. If Faker misinterprets a column name, you can still specify a custom closure to be used for populating a particular column, using the third argument to `addEntity()`:

```php
<?php
$populator->addEntity('Book', 5, array(
  'ISBN' => function() use ($generator) { return $generator->ean13(); }
));
```

In this example, Faker will guess a formatter for all columns except `ISBN`, for which the given anonymous function will be used.

**Tip**: To ignore some columns, specify `null` for the column names in the third argument of `addEntity()`. This is usually necessary for columns added by a behavior:

```php
<?php
$populator->addEntity('Book', 5, array(
  'CreatedAt' => null,
  'UpdatedAt' => null,
));
```

Of course, Faker does not populate autoincremented primary keys. In addition, `Faker\ORM\Propel\Populator::execute()` returns the list of inserted PKs, indexed by class:

```php
<?php
print_r($insertedPKs);
// array(
//   'Author' => (34, 35, 36, 37, 38),
//   'Book'   => (456, 457, 458, 459, 470, 471, 472, 473, 474, 475)
// )
```

In the previous example, the `Book` and `Author` models share a relationship. Since `Author` entities are populated first, Faker is smart enough to relate the populated `Book` entities to one of the populated `Author` entities.

Lastly, if you want to execute an arbitrary function on an entity before insertion, use the fourth argument of the `addEntity()` method:

```php
<?php
$populator->addEntity('Book', 5, array(), array(
  function($book) { $book->publish(); },
));
```

## Seeding the Generator

You may want to get always the same generated data - for instance when using Faker for unit testing purposes. The generator offers a `seed()` method, which seeds the random number generator. Calling the same script twice with the same seed produces the same results.

```php
<?php
$faker = Faker\Factory::create();
$faker->seed(1234);

echo $faker->name; // 'Jess Mraz I';
```

> **Tip**: DateTime formatters won't reproduce the same fake data if you don't fix the `$max` value:
>
> ```php
> <?php
> // even when seeded, this line will return different results because $max varies
> $faker->dateTime(); // equivalent to $faker->dateTime($max = 'now')
> // make sure you fix the $max parameter
> $faker->dateTime('2014-02-25 08:37:17'); // will return always the same date when seeded
> ```
>
> **Tip**: Formatters won't reproduce the same fake data if you use the `rand()` php function. Use `$faker` or `mt_rand()` instead:
>
> ```php
> <?php
> // bad
> $faker->realText(rand(10,20));
> // good
> $faker->realText($faker->numberBetween(10,20));
> ```



## Faker Internals: Understanding Providers

A `Faker\Generator` alone can't do much generation. It needs `Faker\Provider` objects to delegate the data generation to them. `Faker\Factory::create()` actually creates a `Faker\Generator` bundled with the default providers. Here is what happens under the hood:

```php
<?php
$faker = new Faker\Generator();
$faker->addProvider(new Faker\Provider\en_US\Person($faker));
$faker->addProvider(new Faker\Provider\en_US\Address($faker));
$faker->addProvider(new Faker\Provider\en_US\PhoneNumber($faker));
$faker->addProvider(new Faker\Provider\en_US\Company($faker));
$faker->addProvider(new Faker\Provider\Lorem($faker));
$faker->addProvider(new Faker\Provider\Internet($faker));
````

Whenever you try to access a property on the `$faker` object, the generator looks for a method with the same name in all the providers attached to it. For instance, calling `$faker->name` triggers a call to `Faker\Provider\Person::name()`. And since Faker starts with the last provider, you can easily override existing formatters: just add a provider containing methods named after the formatters you want to override.

That means that you can easily add your own providers to a `Faker\Generator` instance. A provider is usually a class extending `\Faker\Provider\Base`. This parent class allows you to use methods like `lexify()` or `randomNumber()`; it also gives you access to formatters of other providers, through the protected `$generator` property. The new formatters are the public methods of the provider class.

Here is an example provider for populating Book data:

```php
<?php

namespace Faker\Provider;

class Book extends \Faker\Provider\Base
{
  public function title($nbWords = 5)
  {
    $sentence = $this->generator->sentence($nbWords);
    return substr($sentence, 0, strlen($sentence) - 1);
  }

  public function ISBN()
  {
    return $this->generator->ean13();
  }
}
```

To register this provider, just add a new instance of `\Faker\Provider\Book` to an existing generator:

```php
<?php
$faker->addProvider(new \Faker\Provider\Book($faker));
```

Now you can use the two new formatters like any other Faker formatter:

```php
<?php
$book = new Book();
$book->setTitle($faker->title);
$book->setISBN($faker->ISBN);
$book->setSummary($faker->text);
$book->setPrice($faker->randomNumber(2));
```

**Tip**: A provider can also be a Plain Old PHP Object. In that case, all the public methods of the provider become available to the generator.

## Real Life Usage

The following script generates a valid XML document:

```php
<?php
require_once '/path/to/Faker/src/autoload.php';
$faker = Faker\Factory::create();
?>
<?xml version="1.0" encoding="UTF-8"?>
<contacts>
<?php for ($i=0; $i < 10; $i++): ?>
  <contact firstName="<?php echo $faker->firstName ?>" lastName="<?php echo $faker->lastName ?>" email="<?php echo $faker->email ?>"/>
    <phone number="<?php echo $faker->phoneNumber ?>"/>
<?php if ($faker->boolean(25)): ?>
    <birth date="<?php echo $faker->dateTimeThisCentury->format('Y-m-d') ?>" place="<?php echo $faker->city ?>"/>
<?php endif; ?>
    <address>
      <street><?php echo $faker->streetAddress ?></street>
      <city><?php echo $faker->city ?></city>
      <postcode><?php echo $faker->postcode ?></postcode>
      <state><?php echo $faker->state ?></state>
    </address>
    <company name="<?php echo $faker->company ?>" catchPhrase="<?php echo $faker->catchPhrase ?>">
<?php if ($faker->boolean(33)): ?>
      <offer><?php echo $faker->bs ?></offer>
<?php endif; ?>
<?php if ($faker->boolean(33)): ?>
      <director name="<?php echo $faker->name ?>" />
<?php endif; ?>
    </company>
<?php if ($faker->boolean(15)): ?>
    <details>
<![CDATA[
<?php echo $faker->text(400) ?>
]]>
    </details>
<?php endif; ?>
  </contact>
<?php endfor; ?>
</contacts>
```

Running this script produces a document looking like:

```xml
<?xml version="1.0" encoding="UTF-8"?>
<contacts>
  <contact firstName="Ona" lastName="Bednar" email="schamberger.frank@wuckert.com"/>
    <phone number="1-265-479-1196x714"/>
    <address>
      <street>182 Harrison Cove</street>
      <city>North Lloyd</city>
      <postcode>45577</postcode>
      <state>Alabama</state>
    </address>
    <company name="Veum, Funk and Shanahan" catchPhrase="Function-based stable solution">
      <offer>orchestrate compelling web-readiness</offer>
    </company>
    <details>
<![CDATA[
Alias accusantium voluptatum autem nobis cumque neque modi. Voluptatem error molestiae consequatur alias.
Illum commodi molestiae aut repellat id. Et sit consequuntur aut et ullam asperiores. Cupiditate culpa voluptatem et mollitia dolor. Nisi praesentium qui ut.
]]>
    </details>
  </contact>
  <contact firstName="Aurelie" lastName="Paucek" email="alfonzo55@durgan.com"/>
    <phone number="863.712.1363x9425"/>
    <address>
      <street>90111 Hegmann Inlet</street>
      <city>South Geovanymouth</city>
      <postcode>69961-9311</postcode>
      <state>Colorado</state>
    </address>
    <company name="Krajcik-Grimes" catchPhrase="Switchable cohesive instructionset">
    </company>
  </contact>
  <contact firstName="Clifton" lastName="Kshlerin" email="kianna.wiegand@framiwyman.info"/>
    <phone number="692-194-4746"/>
    <address>
      <street>9791 Nona Corner</street>
      <city>Harberhaven</city>
      <postcode>74062-8191</postcode>
      <state>RhodeIsland</state>
    </address>
    <company name="Rosenbaum-Aufderhar" catchPhrase="Realigned asynchronous encryption">
    </company>
  </contact>
  <contact firstName="Alexandre" lastName="Orn" email="thelma37@erdmancorwin.biz"/>
    <phone number="189.655.8677x027"/>
    <address>
      <street>11161 Schultz Via</street>
      <city>Feilstad</city>
      <postcode>98019</postcode>
      <state>NewJersey</state>
    </address>
    <company name="O'Hara-Prosacco" catchPhrase="Re-engineered solution-oriented algorithm">
      <director name="Dr. Berenice Auer V" />
    </company>
    <details>
<![CDATA[
Ut itaque et quaerat doloremque eum praesentium. Rerum in saepe dolorem. Explicabo qui consequuntur commodi minima rem.
Harum temporibus rerum dolores. Non molestiae id dolorem placeat.
Aut asperiores nihil eius repellendus. Vero nihil corporis voluptatem explicabo commodi. Occaecati omnis blanditiis beatae quod aspernatur eos.
]]>
    </details>
  </contact>
  <contact firstName="Katelynn" lastName="Kohler" email="reinger.trudie@stiedemannjakubowski.com"/>
    <phone number="(665)713-1657"/>
    <address>
      <street>6106 Nader Village Suite 753</street>
      <city>McLaughlinstad</city>
      <postcode>43189-8621</postcode>
      <state>Missouri</state>
    </address>
    <company name="Herman-Tremblay" catchPhrase="Object-based explicit service-desk">
      <offer>expedite viral synergies</offer>
      <director name="Arden Deckow" />
    </company>
  </contact>
  <contact firstName="Blanca" lastName="Stark" email="tad27@feest.net"/>
    <phone number="168.719.4692x87177"/>
    <address>
      <street>7546 Kuvalis Plaza</street>
      <city>South Wilfrid</city>
      <postcode>77069</postcode>
      <state>Georgia</state>
    </address>
    <company name="Upton, Braun and Rowe" catchPhrase="Visionary leadingedge pricingstructure">
    </company>
  </contact>
  <contact firstName="Rene" lastName="Spencer" email="anibal28@armstrong.info"/>
    <phone number="715.222.0095x175"/>
    <birth date="2008-08-07" place="Zulaufborough"/>
    <address>
      <street>478 Daisha Landing Apt. 510</street>
      <city>West Lizethhaven</city>
      <postcode>30566-5362</postcode>
      <state>WestVirginia</state>
    </address>
    <company name="Wiza Inc" catchPhrase="Persevering reciprocal approach">
      <offer>orchestrate dynamic networks</offer>
      <director name="Erwin Nienow" />
    </company>
    <details>
<![CDATA[
Dolorem consequatur voluptates unde optio unde. Accusantium dolorem est est architecto impedit. Corrupti et provident quo.
Reprehenderit dolores aut quidem suscipit repudiandae corporis error. Molestiae enim aperiam illo.
Et similique qui non expedita quia dolorum. Ex rem incidunt ea accusantium temporibus minus non.
]]>
    </details>
  </contact>
  <contact firstName="Alessandro" lastName="Hagenes" email="tbreitenberg@oharagorczany.com"/>
    <phone number="1-284-958-6768"/>
    <address>
      <street>1251 Koelpin Mission</street>
      <city>North Revastad</city>
      <postcode>81620</postcode>
      <state>Maryland</state>
    </address>
    <company name="Stiedemann-Bruen" catchPhrase="Re-engineered 24/7 success">
    </company>
  </contact>
  <contact firstName="Novella" lastName="Rutherford" email="claud65@bogisich.biz"/>
    <phone number="(091)825-7971"/>
    <address>
      <street>6396 Langworth Hills Apt. 446</street>
      <city>New Carlos</city>
      <postcode>89399-0268</postcode>
      <state>Wyoming</state>
    </address>
    <company name="Stroman-Legros" catchPhrase="Expanded 4thgeneration moratorium">
      <director name="Earlene Bayer" />
    </company>
  </contact>
  <contact firstName="Andreane" lastName="Mann" email="meggie17@ornbaumbach.com"/>
    <phone number="941-659-9982x5689"/>
    <birth date="1934-02-21" place="Stantonborough"/>
    <address>
      <street>2246 Kreiger Station Apt. 291</street>
      <city>Kaydenmouth</city>
      <postcode>11397-1072</postcode>
      <state>Wyoming</state>
    </address>
    <company name="Lebsack, Bernhard and Kiehn" catchPhrase="Persevering actuating framework">
      <offer>grow sticky portals</offer>
    </company>
    <details>
<![CDATA[
Quia dolor ut quia error libero. Enim facilis iusto earum et minus rerum assumenda. Quia doloribus et reprehenderit ut. Occaecati voluptatum dolor voluptatem vitae qui velit quia.
Fugiat non in itaque sunt nobis totam. Sed nesciunt est deleniti cumque alias. Repudiandae quo aut numquam modi dicta libero.
]]>
    </details>
  </contact>
</contacts>
```

## Language specific formatters

### `Faker\Provider\at_AT\Payment`
```php
<?php

echo $faker->vat;           // "AT U12345678" - Austrian Value Added Tax number
echo $faker->vat(false);    // "ATU12345678" - unspaced Austrian Value Added Tax number

```

### `Faker\Provider\be_BE\Payment`
```php
<?php

echo $faker->vat;           // "BE 0123456789" - Belgian Value Added Tax number
echo $faker->vat(false);    // "BE0123456789" - unspaced Belgian Value Added Tax number

```

### `Faker\Provider\bg_BG\Payment`
```php
<?php

echo $faker->vat;           // "BG 0123456789" - Bulgarian Value Added Tax number
echo $faker->vat(false);    // "BG0123456789" - unspaced Bulgarian Value Added Tax number

```

### `Faker\Provider\cs_CZ\Address`
```php
<?php

echo $faker->region; // "Liberecký kraj"

```

### `Faker\Provider\cs_CZ\Company`
```php
<?php

// Generates a valid IČO
echo $faker->ico; // "69663963"

```

### `Faker\Provider\cs_CZ\DateTime`
```php
<?php

echo $faker->monthNameGenitive; // "prosince"
echo $faker->formattedDate; // "12. listopadu 2015"

```

### `Faker\Provider\da_DK\Person`

```php
<?php

// Generates a random CPR number
echo $faker->cpr; // "051280-2387"

```

### `Faker\Provider\da_DK\Address`

```php
<?php

// Generates a random 'kommune' name
echo $faker->kommune; // "Frederiksberg"

// Generates a random region name
echo $faker->region; // "Region Sjælland"

```

### `Faker\Provider\da_DK\Company`

```php
<?php

// Generates a random CVR number
echo $faker->cvr; // "32458723"

// Generates a random P number
echo $faker->p; // "5398237590"

```

### `Faker\Provider\fr_FR\Company`

```php
<?php

// Generates a random SIREN number
echo $faker->siren; // 082 250 104

// Generates a random SIRET number
echo $faker->siret; // 347 355 708 00224
```

### `Faker\Provider\fr_FR\Address`

```php
<?php

// Generates a random department name
echo $faker->departmentName; // "Haut-Rhin"

// Generates a random department number
echo $faker->departmentNumber; // "2B"

// Generates a random department info (department number => department name)
$faker->department; // array('18' => 'Cher');

// Generates a random region
echo $faker->region; // "Saint-Pierre-et-Miquelon"

```

### `Faker\Provider\ja_JP\Person`

```php
<?php

// Generates a 'kana' name
echo $faker->kanaName; // "アオタ ミノル"

// Generates a 'kana' first name
echo $faker->firstKanaName; // "ハルカ"

// Generates a 'kana' last name
echo $faker->lastKanaName; // "ナカジマ"
```


### `Faker\Provider\lv_LV\Person`

```php
<?php

// Generates a random personal identity card number
echo $faker->personalIdentityNumber; // "140190-12301"

```

### `Faker\Provider\pl_PL\Person`

```php
<?php

// Generates a random PESEL number
echo $faker->pesel; // "40061451555"
// Generates a random personal identity card number
echo $faker->personalIdentityNumber; // "AKX383360"
// Generates a random taxpayer identification number (NIP)
echo $faker->taxpayerIdentificationNumber; // '8211575109'

```

### `Faker\Provider\pl_PL\Company`

```php
<?php

// Generates a random REGON number
echo $faker->regon; // "714676680"
// Generates a random local REGON number
echo $faker->regonLocal; // "15346111382836"

```

### `Faker\Provider\pl_PL\Payment`

```php
<?php

// Generates a random bank name
echo $faker->bank; // "Narodowy Bank Polski"
// Generates a random bank account number
echo $faker->bankAccountNumber; // "PL14968907563953822118075816"

```

### `Faker\Provider\pt_PT\Person`

```php
<?php

// Generates a random taxpayer identification number (in portuguese - Número de Identificação Fiscal NIF)
echo $faker->taxpayerIdentificationNumber; // '165249277'

```

### `Faker\Provider\pt_BR\PhoneNumber`

```php
<?php

echo $faker->areaCode;  // 21
echo $faker->cellphone; // 9432-5656
echo $faker->landline;  // 2654-3445
echo $faker->phone;     // random landline, 8-digit or 9-digit cellphone number

// Using the phone functions with a false argument returns unformatted numbers
echo $faker->cellphone(false); // 74336667

// cellphone() has a special second argument to add the 9th digit. Ignored if generated a Radio number
echo $faker->cellphone(true, true); // 98983-3945 or 7343-1290

// Using the "Number" suffix adds area code to the phone
echo $faker->cellphoneNumber;       // (11) 98309-2935
echo $faker->landlineNumber(false); // 3522835934
echo $faker->phoneNumber;           // formatted, random landline or cellphone (obbeying the 9th digit rule)
echo $faker->phoneNumberCleared;    // not formatted, random landline or cellphone (obbeying the 9th digit rule)
```

### `Faker\Provider\pt_BR\Person`

```php
<?php

// The name generator may include double first or double last names, plus title and suffix
echo $faker->name; // 'Sr. Luis Adriano Sepúlveda Filho'

// Valid document generators have a boolean argument to remove formatting
echo $faker->cpf;        // '145.343.345-76'
echo $faker->cpf(false); // '45623467866'
echo $faker->rg;         // '84.405.736-3'
echo $faker->cnpj;       // '23.663.478/0001-24'
```

### `Faker\Provider\ro_RO\Person`

```php
<?php

// Generates a random male name prefix/title
echo $faker->prefixMale; // "ing."
// Generates a random female name prefix/title
echo $faker->prefixFemale; // "d-na."
// Generates a random male fist name
echo $faker->firstNameMale; // "Adrian"
// Generates a random female fist name
echo $faker->firstNameFemale; // "Miruna"

// Generates a random Personal Numerical Code (CNP)
echo $faker->cnp; // "2800523081231"
echo $faker->cnp($gender = NULL, $century = NULL, $county = NULL);

// Valid option values:
//  $gender: m, f, 1, 2
//  $century: 1800, 1900, 2000, 1, 2, 3, 4, 5, 6
//  $county: 2 letter ISO 3166-2:RO county codes and B1-B6 for Bucharest's 6 sectors
```

### `Faker\Provider\ro_RO\PhoneNumber`

```php
<?php

// Generates a random toll-free phone number
echo $faker->tollFreePhoneNumber; // "0800123456"
// Generates a random premium-rate phone number
echo $faker->premiumRatePhoneNumber; // "0900123456"
```

### `Faker\Provider\en_NZ\Phone`

```php
<?php

// Generates a cell (mobile) phone number
echo $faker->cellNumber; // "021 123 4567"

// Generates a toll free number
echo $faker->tollFreeNumber; // "0800 123 456"

// Area Code
echo $faker->areaCode; // "03"
```

<<<<<<< HEAD
### `Faker\Provider\pt_BR\PhoneNumber`

```php
<?php

echo $faker->areaCode;  // '21'
echo $faker->cellphone; // '9432-5656'
echo $faker->landline;  // '2654-3445'
echo $faker->phone;     // random landline, 8-digit or 9-digit cellphone number

// Using the phone functions with a false argument returns unformatted numbers
echo $faker->cellphone(false); // '74336667'

// cellphone() has a special second argument to add the 9th digit. Ignored if generated a Radio number
echo $faker->cellphone(true, true); // '98983-3945' or '7343-1290'

// Using the "Number" suffix adds the area code to the phone
echo $faker->cellphoneNumber;       // (11) 98309-2935
echo $faker->landlineNumber(false); // 3522835934
echo $faker->phoneNumber;           // random landline or cellphone (obbeying the 9th digit rule)
```

### `Faker\Provider\pt_BR\Person`

```php
<?php

// Now the names generators may include double first or double last names, plus title and suffix
echo $faker->name; // 'Sr. Luis Adriano Sepúlveda Filho'

// Valid document generators have a boolean argument to remove formatting
echo $faker->cpf;        // '145.343.345-76'
echo $faker->cpf(false); // '45623467866'
echo $faker->cnpj;       // '23.663.478/0001-24'
```

=======
### `Faker\Provider\sv_SE\Person`
```php
<?php

//Generates a valid Swedish personal identity number (in Swedish - Personnummer)
echo $faker->personalIdentityNumber() // '950910-0799'

//Since the numbers are different for male and female persons, optionally you can specify gender.
echo $faker->personalIdentityNumber('female') // '950910-0781'

```

### `Faker\Provider\ne_NP\Address`
```php
<?php

//Generates a Nepali district name
echo $faker->district;

//Generates a Nepali city name
echo $faker->cityName;
```

## Third-Party Libraries Extending/Based On Faker

* [BazingaFakerBundle](https://github.com/willdurand/BazingaFakerBundle): Put the awesome Faker library into the Symfony2 DIC and populate your database with fake data.
* [FakerServiceProvider](https://github.com/EmanueleMinotto/FakerServiceProvider): Faker Service Provider for Silex
* [faker-cli](https://github.com/bit3/faker-cli): Command Line Tool for the Faker PHP library
* [AliceFixturesBundle](https://github.com/h4cc/AliceFixturesBundle): A Symfony2 bundle for using Alice and Faker with data fixtures. Abled to use Doctrine ORM as well as Doctrine MongoDB ODM.
* [Factory Muffin](https://github.com/thephpleague/factory-muffin): enable the rapid creation of objects (PHP port of factory-girl)
* [CompanyNameGenerator](https://github.com/fzaninotto/CompanyNameGenerator): Generate names for English tech companies with class
* [datalea](https://github.com/spyrit/datalea) A highly customizable random test data generator web app
* [newage-ipsum](https://github.com/frequenc1/newage-ipsum): A new aged ipsum provider for the faker library inspired by http://sebpearce.com/bullshit/
* [xml-faker](https://github.com/prewk/xml-faker): Create fake XML with Faker
* [faker-context](https://github.com/denheck/faker-context): Behat context using Faker to generate testdata
* [CronExpressionGenerator](https://github.com/swekaj/CronExpressionGenerator): Faker provider for generating random, valid cron expressions.

>>>>>>> 6aeea1f2
## License

Faker is released under the MIT Licence. See the bundled LICENSE file for details.<|MERGE_RESOLUTION|>--- conflicted
+++ resolved
@@ -952,44 +952,6 @@
 echo $faker->areaCode; // "03"
 ```
 
-<<<<<<< HEAD
-### `Faker\Provider\pt_BR\PhoneNumber`
-
-```php
-<?php
-
-echo $faker->areaCode;  // '21'
-echo $faker->cellphone; // '9432-5656'
-echo $faker->landline;  // '2654-3445'
-echo $faker->phone;     // random landline, 8-digit or 9-digit cellphone number
-
-// Using the phone functions with a false argument returns unformatted numbers
-echo $faker->cellphone(false); // '74336667'
-
-// cellphone() has a special second argument to add the 9th digit. Ignored if generated a Radio number
-echo $faker->cellphone(true, true); // '98983-3945' or '7343-1290'
-
-// Using the "Number" suffix adds the area code to the phone
-echo $faker->cellphoneNumber;       // (11) 98309-2935
-echo $faker->landlineNumber(false); // 3522835934
-echo $faker->phoneNumber;           // random landline or cellphone (obbeying the 9th digit rule)
-```
-
-### `Faker\Provider\pt_BR\Person`
-
-```php
-<?php
-
-// Now the names generators may include double first or double last names, plus title and suffix
-echo $faker->name; // 'Sr. Luis Adriano Sepúlveda Filho'
-
-// Valid document generators have a boolean argument to remove formatting
-echo $faker->cpf;        // '145.343.345-76'
-echo $faker->cpf(false); // '45623467866'
-echo $faker->cnpj;       // '23.663.478/0001-24'
-```
-
-=======
 ### `Faker\Provider\sv_SE\Person`
 ```php
 <?php
@@ -1027,7 +989,6 @@
 * [faker-context](https://github.com/denheck/faker-context): Behat context using Faker to generate testdata
 * [CronExpressionGenerator](https://github.com/swekaj/CronExpressionGenerator): Faker provider for generating random, valid cron expressions.
 
->>>>>>> 6aeea1f2
 ## License
 
 Faker is released under the MIT Licence. See the bundled LICENSE file for details.